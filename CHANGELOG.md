--- conflicted
+++ resolved
@@ -2,11 +2,7 @@
 
 ## 0.1.9 alpha
 
-<<<<<<< HEAD
 - You can abort a stream asynchronously and have it abort the streaming
-=======
-- You can finish a stream asynchronously and have it abort the streaming
->>>>>>> ed85823f
   and stop writing deltas smoothly. You can request that `syncStreams` also
   return aborted messages, if you want to show those in your UI.
 - Delete stream deltas automatically 5 min after the stream finishes.
