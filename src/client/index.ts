--- conflicted
+++ resolved
@@ -464,22 +464,13 @@
         ...page.filter((m) => !included?.has(m._id)).reverse()
       );
     }
-<<<<<<< HEAD
-    return contextMessages.sort((a, b) =>
-      a.order === b.order ? a.stepOrder - b.stepOrder : a.order - b.order
+    // Ensure we don't include tool messages without a corresponding tool call
+    return filterOutOrphanedToolMessages(
+      contextMessages.sort((a, b) =>
+        // Sort the raw MessageDocs by order and stepOrder
+        a.order === b.order ? a.stepOrder - b.stepOrder : a.order - b.order
+      )
     );
-=======
-
-    // Sort the raw MessageDocs by order and stepOrder
-    const sortedDocs = contextMessages.sort((a, b) =>
-      a.order === b.order ? a.stepOrder - b.stepOrder : a.order - b.order
-    );
-
-    // Ensure we don't include tool messages without a corresponding tool call
-    return filterOutOrphanedToolMessages(sortedDocs).map((m) =>
-      deserializeMessage(m.message!)
-    );
->>>>>>> 0b2a6d53
   }
 
   /**
@@ -1345,7 +1336,6 @@
   return result;
 }
 
-
 export type ToolCtx = RunActionCtx & {
   userId?: string;
   threadId?: string;
